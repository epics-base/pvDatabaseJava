<project xmlns="http://maven.apache.org/POM/4.0.0" xmlns:xsi="http://www.w3.org/2001/XMLSchema-instance"
  xsi:schemaLocation="http://maven.apache.org/POM/4.0.0 http://maven.apache.org/xsd/maven-4.0.0.xsd">
    <modelVersion>4.0.0</modelVersion>

    <groupId>org.epics</groupId>
    <artifactId>pvDatabaseJava</artifactId>
<<<<<<< HEAD
    <version>4.2.0-SNAPSHOT</version>
=======
    <version>4.1.2</version>
>>>>>>> 47a2d5bd
    <packaging>jar</packaging>

    <name>pvDatabase - Java</name>
    <url>https://github.com/epics-base/pvDatabaseJava</url>

    <properties>
        <project.build.sourceEncoding>UTF-8</project.build.sourceEncoding>
    </properties>

    <dependencies>
        <dependency>
            <groupId>junit</groupId>
            <artifactId>junit</artifactId>
            <version>4.12</version>
            <scope>test</scope>
        </dependency>
        <dependency>
            <groupId>${project.groupId}</groupId>
            <artifactId>pvDataJava</artifactId>
<<<<<<< HEAD
            <version>5.1.0-SNAPSHOT</version>
=======
            <version>5.0.2</version>
>>>>>>> 47a2d5bd
        </dependency>
        <dependency>
            <groupId>${project.groupId}</groupId>
            <artifactId>pvAccessJava</artifactId>
<<<<<<< HEAD
            <version>4.2.0-SNAPSHOT</version>
=======
            <version>4.1.2</version>
>>>>>>> 47a2d5bd
        </dependency>
        <dependency>
            <groupId>${project.groupId}</groupId>
            <artifactId>pvaClientJava</artifactId>
            <version>4.1.3</version>
        </dependency>
    </dependencies>
    
    <distributionManagement>
    	<!-- To be able to deploy, set login/passwd in your m2 settings.xml, <servers> section
    	(id values there should match ids below) -->
        <repository>
            <id>epics.releases</id>
            <name>EPICS Repository</name>
            <url>scp://shell.sourceforge.net/home/project-web/epics/htdocs/maven2</url>
        </repository>
    </distributionManagement>

   <repositories>
        <repository>
            <id>epics</id>
            <name>EPICS Repository</name>
            <url>http://epics.sourceforge.net/maven2/</url>
        </repository>
    </repositories>

    <build>
        <sourceDirectory>src</sourceDirectory>
        <testSourceDirectory>test</testSourceDirectory>
        <plugins>

            <!-- Includes the OSGi manifest -->
            <plugin>
                <groupId>org.apache.felix</groupId>
                <artifactId>maven-bundle-plugin</artifactId>
                <version>2.5.3</version>
                <extensions>true</extensions>
                <executions>
                    <execution>
                        <id>bundle-manifest</id>
                        <phase>process-classes</phase>
                        <goals>    
                            <goal>manifest</goal>
                        </goals>
                    </execution>
                </executions>
            </plugin>
            <plugin>
                <artifactId>maven-jar-plugin</artifactId>
                <version>2.5</version>
                <configuration>
                    <archive>  
                        <manifestFile>${project.build.outputDirectory}/META-INF/MANIFEST.MF</manifestFile>
                    </archive> 
                </configuration>
            </plugin>

            <plugin>
                <groupId>org.apache.maven.plugins</groupId>
                <artifactId>maven-compiler-plugin</artifactId>
                <version>3.2</version>
                <configuration>
                    <source>1.7</source>
                    <target>1.7</target>
                </configuration>
            </plugin>

            <plugin>
                <groupId>org.apache.maven.plugins</groupId>
                <artifactId>maven-source-plugin</artifactId>
                <version>2.4</version>
                <executions>
                    <execution>
                        <id>attach-sources</id>
                        <goals>
                            <goal>jar</goal>
                        </goals>
                    </execution>
                </executions>
            </plugin>

            <plugin>
                <groupId>org.apache.maven.plugins</groupId>
                <artifactId>maven-javadoc-plugin</artifactId>
                <version>2.10.1</version>
                <executions>
                    <execution>
                        <id>attach-javadocs</id>
                        <goals>
                            <goal>jar</goal>
                        </goals>
                    </execution>
                </executions>
                <configuration>
                    <overview>documentation/pvaDatabaseJava.html</overview>
                </configuration>
            </plugin>

            <plugin> 
                <artifactId>maven-deploy-plugin</artifactId> 
                <version>2.8.2</version> 
                <dependencies> 
                    <dependency> 
                        <groupId>org.apache.maven.wagon</groupId> 
                        <artifactId>wagon-ssh</artifactId> 
                        <version>2.8</version> 
                    </dependency> 
                </dependencies> 
            </plugin>


             <plugin>
                <groupId>org.codehaus.mojo</groupId>
                <artifactId>build-helper-maven-plugin</artifactId>
                <version>1.9.1</version>
                <executions>
                  <execution>
                    <id>add-source</id>
                    <phase>generate-sources</phase>
                    <goals>
                      <goal>add-source</goal>
                    </goals>
                    <configuration>
                      <sources>
                        <source>example</source>
                        <source>perform</source>
                        <source>shell</source>
                      </sources>
                    </configuration>
                  </execution>
                </executions>
              </plugin>
        </plugins>
    </build>

</project>
<|MERGE_RESOLUTION|>--- conflicted
+++ resolved
@@ -1,180 +1,168 @@
-<project xmlns="http://maven.apache.org/POM/4.0.0" xmlns:xsi="http://www.w3.org/2001/XMLSchema-instance"
-  xsi:schemaLocation="http://maven.apache.org/POM/4.0.0 http://maven.apache.org/xsd/maven-4.0.0.xsd">
-    <modelVersion>4.0.0</modelVersion>
-
-    <groupId>org.epics</groupId>
-    <artifactId>pvDatabaseJava</artifactId>
-<<<<<<< HEAD
-    <version>4.2.0-SNAPSHOT</version>
-=======
-    <version>4.1.2</version>
->>>>>>> 47a2d5bd
-    <packaging>jar</packaging>
-
-    <name>pvDatabase - Java</name>
-    <url>https://github.com/epics-base/pvDatabaseJava</url>
-
-    <properties>
-        <project.build.sourceEncoding>UTF-8</project.build.sourceEncoding>
-    </properties>
-
-    <dependencies>
-        <dependency>
-            <groupId>junit</groupId>
-            <artifactId>junit</artifactId>
-            <version>4.12</version>
-            <scope>test</scope>
-        </dependency>
-        <dependency>
-            <groupId>${project.groupId}</groupId>
-            <artifactId>pvDataJava</artifactId>
-<<<<<<< HEAD
-            <version>5.1.0-SNAPSHOT</version>
-=======
-            <version>5.0.2</version>
->>>>>>> 47a2d5bd
-        </dependency>
-        <dependency>
-            <groupId>${project.groupId}</groupId>
-            <artifactId>pvAccessJava</artifactId>
-<<<<<<< HEAD
-            <version>4.2.0-SNAPSHOT</version>
-=======
-            <version>4.1.2</version>
->>>>>>> 47a2d5bd
-        </dependency>
-        <dependency>
-            <groupId>${project.groupId}</groupId>
-            <artifactId>pvaClientJava</artifactId>
-            <version>4.1.3</version>
-        </dependency>
-    </dependencies>
-    
-    <distributionManagement>
-    	<!-- To be able to deploy, set login/passwd in your m2 settings.xml, <servers> section
-    	(id values there should match ids below) -->
-        <repository>
-            <id>epics.releases</id>
-            <name>EPICS Repository</name>
-            <url>scp://shell.sourceforge.net/home/project-web/epics/htdocs/maven2</url>
-        </repository>
-    </distributionManagement>
-
-   <repositories>
-        <repository>
-            <id>epics</id>
-            <name>EPICS Repository</name>
-            <url>http://epics.sourceforge.net/maven2/</url>
-        </repository>
-    </repositories>
-
-    <build>
-        <sourceDirectory>src</sourceDirectory>
-        <testSourceDirectory>test</testSourceDirectory>
-        <plugins>
-
-            <!-- Includes the OSGi manifest -->
-            <plugin>
-                <groupId>org.apache.felix</groupId>
-                <artifactId>maven-bundle-plugin</artifactId>
-                <version>2.5.3</version>
-                <extensions>true</extensions>
-                <executions>
-                    <execution>
-                        <id>bundle-manifest</id>
-                        <phase>process-classes</phase>
-                        <goals>    
-                            <goal>manifest</goal>
-                        </goals>
-                    </execution>
-                </executions>
-            </plugin>
-            <plugin>
-                <artifactId>maven-jar-plugin</artifactId>
-                <version>2.5</version>
-                <configuration>
-                    <archive>  
-                        <manifestFile>${project.build.outputDirectory}/META-INF/MANIFEST.MF</manifestFile>
-                    </archive> 
-                </configuration>
-            </plugin>
-
-            <plugin>
-                <groupId>org.apache.maven.plugins</groupId>
-                <artifactId>maven-compiler-plugin</artifactId>
-                <version>3.2</version>
-                <configuration>
-                    <source>1.7</source>
-                    <target>1.7</target>
-                </configuration>
-            </plugin>
-
-            <plugin>
-                <groupId>org.apache.maven.plugins</groupId>
-                <artifactId>maven-source-plugin</artifactId>
-                <version>2.4</version>
-                <executions>
-                    <execution>
-                        <id>attach-sources</id>
-                        <goals>
-                            <goal>jar</goal>
-                        </goals>
-                    </execution>
-                </executions>
-            </plugin>
-
-            <plugin>
-                <groupId>org.apache.maven.plugins</groupId>
-                <artifactId>maven-javadoc-plugin</artifactId>
-                <version>2.10.1</version>
-                <executions>
-                    <execution>
-                        <id>attach-javadocs</id>
-                        <goals>
-                            <goal>jar</goal>
-                        </goals>
-                    </execution>
-                </executions>
-                <configuration>
-                    <overview>documentation/pvaDatabaseJava.html</overview>
-                </configuration>
-            </plugin>
-
-            <plugin> 
-                <artifactId>maven-deploy-plugin</artifactId> 
-                <version>2.8.2</version> 
-                <dependencies> 
-                    <dependency> 
-                        <groupId>org.apache.maven.wagon</groupId> 
-                        <artifactId>wagon-ssh</artifactId> 
-                        <version>2.8</version> 
-                    </dependency> 
-                </dependencies> 
-            </plugin>
-
-
-             <plugin>
-                <groupId>org.codehaus.mojo</groupId>
-                <artifactId>build-helper-maven-plugin</artifactId>
-                <version>1.9.1</version>
-                <executions>
-                  <execution>
-                    <id>add-source</id>
-                    <phase>generate-sources</phase>
-                    <goals>
-                      <goal>add-source</goal>
-                    </goals>
-                    <configuration>
-                      <sources>
-                        <source>example</source>
-                        <source>perform</source>
-                        <source>shell</source>
-                      </sources>
-                    </configuration>
-                  </execution>
-                </executions>
-              </plugin>
-        </plugins>
-    </build>
-
-</project>
+<project xmlns="http://maven.apache.org/POM/4.0.0" xmlns:xsi="http://www.w3.org/2001/XMLSchema-instance"
+  xsi:schemaLocation="http://maven.apache.org/POM/4.0.0 http://maven.apache.org/xsd/maven-4.0.0.xsd">
+    <modelVersion>4.0.0</modelVersion>
+
+    <groupId>org.epics</groupId>
+    <artifactId>pvDatabaseJava</artifactId>
+    <version>4.2.0-SNAPSHOT</version>
+    <packaging>jar</packaging>
+
+    <name>pvDatabase - Java</name>
+    <url>https://github.com/epics-base/pvDatabaseJava</url>
+
+    <properties>
+        <project.build.sourceEncoding>UTF-8</project.build.sourceEncoding>
+    </properties>
+
+    <dependencies>
+        <dependency>
+            <groupId>junit</groupId>
+            <artifactId>junit</artifactId>
+            <version>4.12</version>
+            <scope>test</scope>
+        </dependency>
+        <dependency>
+            <groupId>${project.groupId}</groupId>
+            <artifactId>pvDataJava</artifactId>
+            <version>5.1.0-SNAPSHOT</version>
+        </dependency>
+        <dependency>
+            <groupId>${project.groupId}</groupId>
+            <artifactId>pvAccessJava</artifactId>
+            <version>4.2.0-SNAPSHOT</version>
+        </dependency>
+        <dependency>
+            <groupId>${project.groupId}</groupId>
+            <artifactId>pvaClientJava</artifactId>
+            <version>4.2.0-SNAPSHOT</version>
+        </dependency>
+    </dependencies>
+    
+    <distributionManagement>
+    	<!-- To be able to deploy, set login/passwd in your m2 settings.xml, <servers> section
+    	(id values there should match ids below) -->
+        <repository>
+            <id>epics.releases</id>
+            <name>EPICS Repository</name>
+            <url>scp://shell.sourceforge.net/home/project-web/epics/htdocs/maven2</url>
+        </repository>
+    </distributionManagement>
+
+   <repositories>
+        <repository>
+            <id>epics</id>
+            <name>EPICS Repository</name>
+            <url>http://epics.sourceforge.net/maven2/</url>
+        </repository>
+    </repositories>
+
+    <build>
+        <sourceDirectory>src</sourceDirectory>
+        <testSourceDirectory>test</testSourceDirectory>
+        <plugins>
+
+            <!-- Includes the OSGi manifest -->
+            <plugin>
+                <groupId>org.apache.felix</groupId>
+                <artifactId>maven-bundle-plugin</artifactId>
+                <version>2.5.3</version>
+                <extensions>true</extensions>
+                <executions>
+                    <execution>
+                        <id>bundle-manifest</id>
+                        <phase>process-classes</phase>
+                        <goals>    
+                            <goal>manifest</goal>
+                        </goals>
+                    </execution>
+                </executions>
+            </plugin>
+            <plugin>
+                <artifactId>maven-jar-plugin</artifactId>
+                <version>2.5</version>
+                <configuration>
+                    <archive>  
+                        <manifestFile>${project.build.outputDirectory}/META-INF/MANIFEST.MF</manifestFile>
+                    </archive> 
+                </configuration>
+            </plugin>
+
+            <plugin>
+                <groupId>org.apache.maven.plugins</groupId>
+                <artifactId>maven-compiler-plugin</artifactId>
+                <version>3.2</version>
+                <configuration>
+                    <source>1.7</source>
+                    <target>1.7</target>
+                </configuration>
+            </plugin>
+
+            <plugin>
+                <groupId>org.apache.maven.plugins</groupId>
+                <artifactId>maven-source-plugin</artifactId>
+                <version>2.4</version>
+                <executions>
+                    <execution>
+                        <id>attach-sources</id>
+                        <goals>
+                            <goal>jar</goal>
+                        </goals>
+                    </execution>
+                </executions>
+            </plugin>
+
+            <plugin>
+                <groupId>org.apache.maven.plugins</groupId>
+                <artifactId>maven-javadoc-plugin</artifactId>
+                <version>2.10.1</version>
+                <executions>
+                    <execution>
+                        <id>attach-javadocs</id>
+                        <goals>
+                            <goal>jar</goal>
+                        </goals>
+                    </execution>
+                </executions>
+                <configuration>
+                    <overview>documentation/pvaDatabaseJava.html</overview>
+                </configuration>
+            </plugin>
+
+            <plugin> 
+                <artifactId>maven-deploy-plugin</artifactId> 
+                <version>2.8.2</version> 
+                <dependencies> 
+                    <dependency> 
+                        <groupId>org.apache.maven.wagon</groupId> 
+                        <artifactId>wagon-ssh</artifactId> 
+                        <version>2.8</version> 
+                    </dependency> 
+                </dependencies> 
+            </plugin>
+
+
+             <plugin>
+                <groupId>org.codehaus.mojo</groupId>
+                <artifactId>build-helper-maven-plugin</artifactId>
+                <version>1.9.1</version>
+                <executions>
+                  <execution>
+                    <id>add-source</id>
+                    <phase>generate-sources</phase>
+                    <goals>
+                      <goal>add-source</goal>
+                    </goals>
+                    <configuration>
+                      <sources>
+                        <source>example</source>
+                        <source>perform</source>
+                        <source>shell</source>
+                      </sources>
+                    </configuration>
+                  </execution>
+                </executions>
+              </plugin>
+        </plugins>
+    </build>
+
+</project>