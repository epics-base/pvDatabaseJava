<<<<<<< HEAD
# pvDatabaseJava [![Build Status](https://travis-ci.org/epics-base/pvDatabaseJava.svg?branch=master)](https://travis-ci.org/epics-base/pvDatabaseJava)
=======
pvDatabaseJava   [![Build Status](https://travis-ci.org/epics-base/pvDatabaseJava.svg?branch=master)](https://travis-ci.org/epics-base/pvDatabaseJava)
============

A brief description of a pvDatabase is that it is a set of network accessible, smart, memory resident records. Each record has data composed of a top level PVStructure. Each record has a name which is the channelName for pvAccess. A local Channel Provider implements the complete ChannelProvider and Channel interfaces as defined by pvAccess. The local provider provides access to the records in the pvDatabase. This local provider is accessed by the remote pvAccess server. A record is smart because code can be attached to a record, which is accessed via a method named process.

Building
--------

    mvn package


Examples
------------

Examples are available in exampleJava.

Status
------

* The API is for EPICS Version 4 release 4.6.0

>>>>>>> 8ca18721
<|MERGE_RESOLUTION|>--- conflicted
+++ resolved
@@ -1,8 +1,5 @@
-<<<<<<< HEAD
-# pvDatabaseJava [![Build Status](https://travis-ci.org/epics-base/pvDatabaseJava.svg?branch=master)](https://travis-ci.org/epics-base/pvDatabaseJava)
-=======
+
 pvDatabaseJava   [![Build Status](https://travis-ci.org/epics-base/pvDatabaseJava.svg?branch=master)](https://travis-ci.org/epics-base/pvDatabaseJava)
-============
 
 A brief description of a pvDatabase is that it is a set of network accessible, smart, memory resident records. Each record has data composed of a top level PVStructure. Each record has a name which is the channelName for pvAccess. A local Channel Provider implements the complete ChannelProvider and Channel interfaces as defined by pvAccess. The local provider provides access to the records in the pvDatabase. This local provider is accessed by the remote pvAccess server. A record is smart because code can be attached to a record, which is accessed via a method named process.
 
@@ -17,9 +14,5 @@
 
 Examples are available in exampleJava.
 
-Status
-------
 
-* The API is for EPICS Version 4 release 4.6.0
 
->>>>>>> 8ca18721
